import netket as nk
import networkx as nx
import numpy as np
import pytest
from pytest import approx

samplers = {}

# TESTS FOR SPIN HILBERT
# Constructing a 1d lattice
g = nk.graph.Hypercube(length=6, n_dim=1)

# Hilbert space of spins from given graph
hi = nk.hilbert.Spin(s=0.5, graph=g)
ma = nk.machine.RbmSpin(hilbert=hi, alpha=1)
ma.init_random_parameters(seed=1234, sigma=0.2)

sa = nk.sampler.MetropolisLocal(machine=ma)
samplers["MetropolisLocal RbmSpin"] = sa

sa = nk.sampler.MetropolisLocalPt(machine=ma, n_replicas=4)
samplers["MetropolisLocalPt RbmSpin"] = sa

ha = nk.operator.Ising(hilbert=hi, h=1.0)
sa = nk.sampler.MetropolisHamiltonian(machine=ma, hamiltonian=ha)
samplers["MetropolisHamiltonian RbmSpin"] = sa

ma = nk.machine.RbmSpinSymm(hilbert=hi, alpha=1)
ma.init_random_parameters(seed=1234, sigma=0.2)
sa = nk.sampler.MetropolisHamiltonianPt(
    machine=ma, hamiltonian=ha, n_replicas=4)
samplers["MetropolisHamiltonianPt RbmSpinSymm"] = sa

hi = nk.hilbert.Boson(graph=g, n_max=4)
ma = nk.machine.RbmSpin(hilbert=hi, alpha=1)
ma.init_random_parameters(seed=1234, sigma=0.2)
sa = nk.sampler.MetropolisLocal(machine=ma)
g = nk.graph.Hypercube(length=4, n_dim=1)
samplers["MetropolisLocal Boson"] = sa

sa = nk.sampler.MetropolisLocalPt(machine=ma, n_replicas=4)
samplers["MetropolisLocalPt Boson"] = sa

ma = nk.machine.RbmMultiVal(hilbert=hi, alpha=1)
ma.init_random_parameters(seed=1234, sigma=0.2)
sa = nk.sampler.MetropolisLocal(machine=ma)
samplers["MetropolisLocal Boson MultiVal"] = sa

hi = nk.hilbert.Spin(s=0.5, graph=g)
g = nk.graph.Hypercube(length=6, n_dim=1)
ma = nk.machine.RbmSpinSymm(hilbert=hi, alpha=1)
ma.init_random_parameters(seed=1234, sigma=0.2)
l = hi.size
X = [[0, 1],
     [1, 0]]

move_op = nk.operator.LocalOperator(hilbert=hi,
                                    operators=[X] * l,
                                    acting_on=[[i] for i in range(l)])

sa = nk.sampler.CustomSampler(machine=ma, move_operators=move_op)
samplers["CustomSampler Spin"] = sa


sa = nk.sampler.CustomSamplerPt(
    machine=ma, move_operators=move_op, n_replicas=4)
samplers["CustomSamplerPt Spin"] = sa

# Two types of custom moves
# single spin flips and nearest-neighbours exchanges
spsm = [[1, 0, 0, 0],
        [0, 0, 1, 0],
        [0, 1, 0, 0],
        [0, 0, 0, 1]]

ops = [X] * l
ops += [spsm] * l

acting_on = [[i] for i in range(l)]
acting_on += ([[i, (i + 1) % l] for i in range(l)])

move_op = nk.operator.LocalOperator(hilbert=hi,
                                    operators=ops,
                                    acting_on=acting_on)

sa = nk.sampler.CustomSampler(machine=ma, move_operators=move_op)
samplers["CustomSampler Spin 2 moves"] = sa


def test_states_in_hilbert():
    for name, sa in samplers.items():
        print("Sampler test: %s" % name)

        hi = sa.hilbert
        ma = sa.machine
        localstates = hi.local_states

        for sw in range(100):
            sa.sweep()
            visible = sa.visible
            assert(len(visible) == hi.size)
            for v in visible:
                assert(v in localstates)

            assert(np.min(sa.acceptance) >= 0 and np.max(
                sa.acceptance) <= 1.0)


def test_machine_func():
    for name, sa in samplers.items():
        print("Sampler test: %s" % name)
        maf = sa.machine_func(3.0 + 1.0j)
        assert(maf == approx(np.absolute(3.0 + 1.0j)**2.))

        sa.machine_func = np.absolute
        maf = sa.machine_func(3.0 + 1.0j)
        assert(maf == approx(np.absolute(3.0 + 1.0j)))

# Testing that samples generated from direct sampling are compatible with those
# generated by markov chain sampling
# here we use the L_1 test presented in https://arxiv.org/pdf/1308.3946.pdf


def test_correct_sampling():
    for name, sa in samplers.items():
        print("Sampler test: %s" % name)

        hi = sa.hilbert
        ma = sa.machine

        n_states = hi.n_states

        n_samples = max(10 * n_states, 10000)

<<<<<<< HEAD
        hist_samp = np.zeros(n_states)
        # fill in the histogram for sampler
        for sw in range(n_samples):
            sa.sweep()
            visible = sa.visible
            hist_samp[hi.state_to_number(visible)] += 1

        hist_exsamp = np.zeros(n_states)
        sa = nk.sampler.ExactSampler(machine=ma)
        # fill in histogram for exact sampler
        for sw in range(n_samples):
            sa.sweep()
            visible = sa.visible
            hist_exsamp[hi.state_to_number(visible)] += 1

        print(hist_exsamp)
        print(hist_samp)

        # now test that histograms are close in norm
        delta = hist_samp - hist_exsamp
        z = np.sum(delta * delta - hist_exsamp - hist_samp)
        z = np.sqrt(np.abs(z)) / float(n_samples)

        eps = np.sqrt(1. / float(n_samples))

        assert(z == approx(0., rel=5 * eps, abs=5 * eps))
=======
        for ord in (1, 2):
            if(ord == 1):
                sa.machine_func = np.absolute
            if(ord == 2):
                sa.machine_func = lambda x: np.absolute(x) * np.absolute(x)

            hist_samp = np.zeros(n_states)
            # fill in the histogram for sampler
            for sw in range(n_samples):
                sa.sweep()
                visible = sa.visible
                hist_samp[hilb_index.state_to_number(visible)] += 1

            hist_exsamp = np.zeros(n_states)

            sa = nk.sampler.ExactSampler(machine=ma)
            if(ord == 1):
                sa.machine_func = np.absolute
            if(ord == 2):
                sa.machine_func = lambda x: np.absolute(x) * np.absolute(x)

            # fill in histogram for exact sampler
            for sw in range(n_samples):
                sa.sweep()
                visible = sa.visible
                hist_exsamp[hilb_index.state_to_number(visible)] += 1

            # now test that histograms are close in norm
            delta = hist_samp - hist_exsamp
            z = np.sum(delta * delta - hist_exsamp - hist_samp)
            z = np.sqrt(np.abs(z)) / float(n_samples)

            eps = np.sqrt(1. / float(n_samples))

            assert(z == approx(0., rel=10 * eps, abs=10 * eps))
>>>>>>> 66d8d9c7
<|MERGE_RESOLUTION|>--- conflicted
+++ resolved
@@ -132,34 +132,6 @@
 
         n_samples = max(10 * n_states, 10000)
 
-<<<<<<< HEAD
-        hist_samp = np.zeros(n_states)
-        # fill in the histogram for sampler
-        for sw in range(n_samples):
-            sa.sweep()
-            visible = sa.visible
-            hist_samp[hi.state_to_number(visible)] += 1
-
-        hist_exsamp = np.zeros(n_states)
-        sa = nk.sampler.ExactSampler(machine=ma)
-        # fill in histogram for exact sampler
-        for sw in range(n_samples):
-            sa.sweep()
-            visible = sa.visible
-            hist_exsamp[hi.state_to_number(visible)] += 1
-
-        print(hist_exsamp)
-        print(hist_samp)
-
-        # now test that histograms are close in norm
-        delta = hist_samp - hist_exsamp
-        z = np.sum(delta * delta - hist_exsamp - hist_samp)
-        z = np.sqrt(np.abs(z)) / float(n_samples)
-
-        eps = np.sqrt(1. / float(n_samples))
-
-        assert(z == approx(0., rel=5 * eps, abs=5 * eps))
-=======
         for ord in (1, 2):
             if(ord == 1):
                 sa.machine_func = np.absolute
@@ -194,5 +166,4 @@
 
             eps = np.sqrt(1. / float(n_samples))
 
-            assert(z == approx(0., rel=10 * eps, abs=10 * eps))
->>>>>>> 66d8d9c7
+            assert(z == approx(0., rel=10 * eps, abs=10 * eps))