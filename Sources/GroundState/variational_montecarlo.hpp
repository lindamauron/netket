// Copyright 2018 The Simons Foundation, Inc. - All Rights Reserved.
//
// Licensed under the Apache License, Version 2.0 (the "License");
// you may not use this file except in compliance with the License.
// You may obtain a copy of the License at
//
//    http://www.apache.org/licenses/LICENSE-2.0
//
// Unless required by applicable law or agreed to in writing, software
// distributed under the License is distributed on an "AS IS" BASIS,
// WITHOUT WARRANTIES OR CONDITIONS OF ANY KIND, either express or implied.
// See the License for the specific language governing permissions and
// limitations under the License.

#ifndef NETKET_VARIATIONALMONTECARLO_HPP
#define NETKET_VARIATIONALMONTECARLO_HPP

#include <complex>
#include <string>
#include <unordered_map>
#include <vector>

#include <Eigen/Dense>
#include <nonstd/optional.hpp>

#include "Machine/machine.hpp"
#include "Operator/abstract_operator.hpp"
#include "Optimizer/optimizer.hpp"
#include "Optimizer/stochastic_reconfiguration.hpp"
#include "Output/json_output_writer.hpp"
#include "Sampler/abstract_sampler.hpp"
#include "Sampler/vmc_sampling.hpp"
#include "Stats/stats.hpp"
#include "Utils/parallel_utils.hpp"
#include "Utils/random_utils.hpp"
#include "common_types.hpp"

namespace netket {

inline void to_json(json &j, const Stats &stats) {
  j = json{{"mean", stats.mean}, {"variance", stats.variance}, {"R", stats.R}};
}

// Variational Monte Carlo schemes to learn the ground state
// Available methods:
// 1) Stochastic reconfiguration optimizer
//   both direct and sparse version
// 2) Gradient Descent optimizer
class VariationalMonteCarlo {
  const AbstractOperator &ham_;
  AbstractSampler &sampler_;
  AbstractMachine &psi_;

  int totalnodes_;
  int mynode_;

  AbstractOptimizer &opt_;
  nonstd::optional<SR> sr_;

  std::vector<const AbstractOperator *> obs_;
  std::vector<std::string> obsnames_;

  using StatsMap = std::unordered_map<std::string, Stats>;
  StatsMap observable_stats_;

  MCResult mc_data_;
  Eigen::VectorXcd locvals_;
  Eigen::VectorXcd grad_;

  int nsamples_;
  int nsamples_node_;
  int ninitsamples_;
  int ndiscard_;

  int npar_;

  std::string target_;

 public:
  VariationalMonteCarlo(const AbstractOperator &hamiltonian,
                        AbstractSampler &sampler, AbstractOptimizer &optimizer,
                        int nsamples, int discarded_samples = -1,
                        int discarded_samples_on_init = 0,
                        const std::string &target = "energy",
                        const std::string &method = "Sr",
                        double diag_shift = 0.01, bool use_iterative = false,
                        /* for backwards compatibility: */
                        nonstd::optional<bool> use_cholesky = nonstd::nullopt,
                        const std::string &sr_lsq_solver = "LLT")
      : ham_(hamiltonian),
        sampler_(sampler),
        psi_(sampler.GetMachine()),
        opt_(optimizer),
        sr_(diag_shift, use_iterative, use_cholesky,
            sampler.GetMachine().IsHolomorphic()),
        target_(target) {
    Init(nsamples, discarded_samples, discarded_samples_on_init, method,
         diag_shift, use_iterative, use_cholesky, sr_lsq_solver);
  }

  void Init(int nsamples, int discarded_samples, int discarded_samples_on_init,
            const std::string &method, double diag_shift, bool use_iterative,
            nonstd::optional<bool> use_cholesky,
            const std::string &sr_lsq_solver) {
    npar_ = psi_.Npar();
    opt_.Init(npar_, psi_.IsHolomorphic());
    grad_.resize(npar_);

    MPI_Comm_size(MPI_COMM_WORLD, &totalnodes_);
    MPI_Comm_rank(MPI_COMM_WORLD, &mynode_);

    nsamples_ = nsamples;
    nsamples_node_ = int(std::ceil(double(nsamples_) / double(totalnodes_)));
    ninitsamples_ = discarded_samples_on_init;

    if (discarded_samples == -1) {
      ndiscard_ = 0.1 * nsamples_node_;
    } else {
      ndiscard_ = discarded_samples;
    }

    std::string solver_str{sr_lsq_solver};
    if (use_cholesky.has_value()) {
      WarningMessage()
          << "SR: use_cholesky option is deprecated. Please use the "
             "sr_lsq_solver option to specifiy the solver."
          << std::endl;

      if (use_cholesky.value() && sr_lsq_solver != "LLT") {
        throw InvalidInputError{
            "Inconsistent options specified: "
            "`use_cholesky && sr_lsq_solver != 'LLT'`."};
      } else {
        solver_str = "ColPivHouseholder";
      }
    }

    if (method == "Gd") {
      InfoMessage() << "Using a gradient-descent based method" << std::endl;
    } else {
<<<<<<< HEAD
      dosr_ = true;
=======
      auto solver = SR::SolverFromString(sr_lsq_solver);
      if (!solver.has_value()) {
        throw InvalidInputError{"Invalid LSQ solver specified for SR"};
      }
      sr_.emplace(solver.value(), diag_shift, use_iterative,
                  psi_.IsHolomorphic());
>>>>>>> fde5f760
    }

    if (target_ != "energy" && target_ != "variance") {
      InvalidInputError(
          "Target minimization should be either energy or variance\n");
    }

    InfoMessage() << "Variational Monte Carlo running on " << totalnodes_
                  << " processes" << std::endl;

    MPI_Barrier(MPI_COMM_WORLD);
  }

  void AddObservable(AbstractOperator &ob, const std::string &obname) {
    obs_.push_back(&ob);
    obsnames_.push_back(obname);
  }

  void InitSweeps() {
    sampler_.Reset();
    for (int i = 0; i < ninitsamples_; i++) {
      sampler_.Sweep();
    }
  }

  void Reset() {
    opt_.Reset();
    InitSweeps();
  }

  /**
   * Computes the expectation values of observables from the currently stored
   * samples.
   */
  void ComputeObservables() {
    for (std::size_t i = 0; i < obs_.size(); ++i) {
      auto local_values = LocalValues(mc_data_.samples, mc_data_.log_values,
                                      psi_, *obs_[i], sampler_.BatchSize());
      auto stats = Statistics(local_values, sampler_.BatchSize());
      observable_stats_[obsnames_[i]] = stats;
    }
  }

  /**
   * Advances the simulation by performing `steps` VMC iterations.
   */
  void Advance(Index steps = 1) {
    assert(steps > 0);
    for (Index i = 0; i < steps; ++i) {
      mc_data_ = ComputeSamples(sampler_, nsamples_node_, ndiscard_,
                                /*compute_logders=*/true);

      const auto local_values =
          LocalValues(mc_data_.samples, mc_data_.log_values, psi_, ham_,
                      sampler_.BatchSize());
      const auto stats = Statistics(local_values, sampler_.BatchSize());

      observable_stats_["Energy"] = stats;

      if (target_ == "energy") {
        assert(mc_data_.der_logs.has_value());
        grad_ = Gradient(local_values, *mc_data_.der_logs);
      } else if (target_ == "variance") {
        grad_ = GradientOfVariance(mc_data_.samples, local_values, psi_, ham_);
      } else {
        throw std::runtime_error("This should not happen.");
      }

      UpdateParameters();
    }
  }

  void Run(const std::string &output_prefix,
           nonstd::optional<Index> n_iter = nonstd::nullopt,
           Index step_size = 1, Index save_params_every = 50) {
    assert(n_iter > 0);
    assert(step_size > 0);
    assert(save_params_every > 0);

    nonstd::optional<JsonOutputWriter> writer;
    if (mynode_ == 0) {
      writer.emplace(output_prefix + ".log", output_prefix + ".wf",
                     save_params_every);
    }
    opt_.Reset();

    for (Index step = 0; !n_iter.has_value() || step < *n_iter;
         step += step_size) {
      Advance(step_size);
      ComputeObservables();

      // writer.has_value() iff the MPI rank is 0, so the output is only
      // written once
      if (writer.has_value()) {
        auto obs_data = json(observable_stats_);
#if 0
        obs_data["Acceptance"] = sampler_.Acceptance();
#endif

        writer->WriteLog(step, obs_data);
        writer->WriteState(step, psi_);
      }
      MPI_Barrier(MPI_COMM_WORLD);
    }
  }

  void UpdateParameters() {
    auto pars = psi_.GetParameters();

    Eigen::VectorXcd deltap(npar_);

<<<<<<< HEAD
    if (dosr_) {
      // TODO: This copies data!!
      assert(mc_data_.der_logs.has_value());
      sr_.ComputeUpdate(*mc_data_.der_logs, grad_, deltap);
=======
    if (sr_.has_value()) {
      sr_->ComputeUpdate(vmc_data_.LogDerivs()->transpose(), grad_, deltap);
>>>>>>> fde5f760
    } else {
      deltap = grad_;
    }
    opt_.Update(deltap, pars);

    SendToAll(pars);

    psi_.SetParameters(pars);

    MPI_Barrier(MPI_COMM_WORLD);
  }

  AbstractMachine &GetMachine() { return psi_; }

  const StatsMap &GetObservableStats() const noexcept {
    return observable_stats_;
  }

<<<<<<< HEAD
  const MCResult &GetVmcData() const noexcept { return mc_data_; }
=======
  nonstd::optional<SR> &GetSR() { return sr_; }

  const vmc::Result &GetVmcData() const noexcept { return vmc_data_; }
>>>>>>> fde5f760
};

}  // namespace netket

#endif<|MERGE_RESOLUTION|>--- conflicted
+++ resolved
@@ -91,8 +91,7 @@
         sampler_(sampler),
         psi_(sampler.GetMachine()),
         opt_(optimizer),
-        sr_(diag_shift, use_iterative, use_cholesky,
-            sampler.GetMachine().IsHolomorphic()),
+        sr_{nonstd::nullopt},
         target_(target) {
     Init(nsamples, discarded_samples, discarded_samples_on_init, method,
          diag_shift, use_iterative, use_cholesky, sr_lsq_solver);
@@ -138,16 +137,12 @@
     if (method == "Gd") {
       InfoMessage() << "Using a gradient-descent based method" << std::endl;
     } else {
-<<<<<<< HEAD
-      dosr_ = true;
-=======
       auto solver = SR::SolverFromString(sr_lsq_solver);
       if (!solver.has_value()) {
         throw InvalidInputError{"Invalid LSQ solver specified for SR"};
       }
       sr_.emplace(solver.value(), diag_shift, use_iterative,
                   psi_.IsHolomorphic());
->>>>>>> fde5f760
     }
 
     if (target_ != "energy" && target_ != "variance") {
@@ -259,15 +254,10 @@
 
     Eigen::VectorXcd deltap(npar_);
 
-<<<<<<< HEAD
-    if (dosr_) {
+    if (sr_.has_value()) {
+      assert(mc_data_.der_logs.has_value());
       // TODO: This copies data!!
-      assert(mc_data_.der_logs.has_value());
-      sr_.ComputeUpdate(*mc_data_.der_logs, grad_, deltap);
-=======
-    if (sr_.has_value()) {
-      sr_->ComputeUpdate(vmc_data_.LogDerivs()->transpose(), grad_, deltap);
->>>>>>> fde5f760
+      sr_->ComputeUpdate(*mc_data_.der_logs, grad_, deltap);
     } else {
       deltap = grad_;
     }
@@ -286,13 +276,9 @@
     return observable_stats_;
   }
 
-<<<<<<< HEAD
   const MCResult &GetVmcData() const noexcept { return mc_data_; }
-=======
+
   nonstd::optional<SR> &GetSR() { return sr_; }
-
-  const vmc::Result &GetVmcData() const noexcept { return vmc_data_; }
->>>>>>> fde5f760
 };
 
 }  // namespace netket
