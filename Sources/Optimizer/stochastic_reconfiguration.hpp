--- conflicted
+++ resolved
@@ -15,9 +15,6 @@
 #ifndef NETKET_SR_HPP
 #define NETKET_SR_HPP
 
-<<<<<<< HEAD
-#include <Eigen/Core>
-=======
 #include <complex>
 #include <fstream>
 #include <iomanip>
@@ -35,7 +32,6 @@
 #include "Utils/random_utils.hpp"
 #include "common_types.hpp"
 #include "matrix_replacement.hpp"
->>>>>>> fde5f760
 
 namespace netket {
 
@@ -44,23 +40,6 @@
  */
 class SR {
  public:
-<<<<<<< HEAD
-  double diag_shift;
-  bool use_iterative;
-  bool use_cholesky;
-  bool is_holomorphic;
-
-  SR(double diagshift, bool use_iterative, bool use_cholesky,
-     bool is_holomorphic);
-
-  void ComputeUpdate(const Eigen::Ref<const Eigen::MatrixXcd> Oks,
-                     const Eigen::Ref<const Eigen::VectorXcd> grad,
-                     Eigen::Ref<Eigen::VectorXcd> deltaP);
-
- private:
-  Eigen::MatrixXd Sreal_;
-  Eigen::MatrixXcd Scomplex_;
-=======
   using OkRef = Eigen::Ref<const Eigen::MatrixXcd>;
   using GradRef = Eigen::Ref<const Eigen::VectorXcd>;
   using OutputRef = Eigen::Ref<Eigen::VectorXcd>;
@@ -288,7 +267,6 @@
       throw std::logic_error{str.str()};
     }
   }
->>>>>>> fde5f760
 };
 
 }  // namespace netket
