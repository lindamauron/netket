--- conflicted
+++ resolved
@@ -1,14 +1,12 @@
 from ._C_netket.operator import *
-<<<<<<< HEAD
-from ._C_netket.operator import _local_values_kernel, _rotated_grad_kernel
-=======
+
 from ._C_netket.operator import (
     _local_values_kernel,
     _der_local_values_kernel,
     _der_local_values_notcentered_kernel,
+    _rotated_grad_kernel,
 )
 from ._C_netket.machine import DensityMatrix
->>>>>>> 834c826b
 
 import numpy as _np
 
